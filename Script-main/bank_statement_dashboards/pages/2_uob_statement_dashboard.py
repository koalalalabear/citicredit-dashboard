
import re
from datetime import datetime

import fitz        # PyMuPDF
import pandas as pd
import streamlit as st
<<<<<<< HEAD
=======
from io import BytesIO
from datetime import datetime
from utils.mapping import load_mapping, save_mapping

>>>>>>> f321236c


st.set_page_config(page_title="UOB Account Dashboard", layout="wide")
st.title("📄 UOB Bank Account Dashboard")


# --- 1) PDF → raw text ---
def extract_text_from_pdf(file_bytes: bytes) -> str:
    """Extract all text from the PDF using PyMuPDF."""
    try:
        doc = fitz.open(stream=file_bytes, filetype="pdf")
        text = "\n".join(page.get_text() for page in doc)
        doc.close()
        return text
    except Exception as e:
        st.error(f"❌ Failed to read PDF: {e}")
        return ""


# --- 2) Clean description text ---
def extract_alphabets(desc: str, info: str) -> str:
    combined = f"{desc} {info}".replace("\n", " ").strip()
    # remove "SINGAPORE SG" variants
    cleaned = re.sub(r"\bSINGAPORE\s+SG\b", "", combined, flags=re.IGNORECASE)
    # keep only letters and spaces
    return re.sub(r"[^A-Za-z]+", " ", cleaned).strip()


# --- 3) Parse transactions robustly ---
def parse_month_end(text: str, year: int) -> pd.DataFrame:    # allow info to span lines (DOTALL), and make description truly non‑greedy
    pattern = re.compile(r"""
<<<<<<< HEAD
        (?P<date>\d{2}\s\w{3})\s+                       # e.g. 26 Sep
=======
        (?P<date>\d{2}\s\w{3})\s+                                 # e.g. 01 Mar
        (?P<description>[A-Z0-9 -]+(?:\s[A-Z0-9 -]+)*)\s+         # Bolded description
        (?P<info>.*?)(?=\s+\d{1,3}(?:,\d{3})*\.\d{2})             # Info (non-greedy) until a number
        \s+(?P<amount1>\d{1,3}(?:,\d{3})*\.\d{2})?                # First amount (withdrawal OR deposit)
        (?:\s+(?P<amount2>\d{1,3}(?:,\d{3})*\.\d{2}))?            # Second amount (optional)
        \s+(?P<balance>\d{1,3}(?:,\d{3})*\.\d{2})                 # Balance
    """, re.VERBOSE | re.MULTILINE)
        
>>>>>>> f321236c

        # description + info can now include anything up until the first number
        (?P<description>.+?)                            # non‑greedy, multi‑line
        (?P<info>.*?)(?=\s+\d{1,3}(?:,\d{3})*\.\d{2})    # then info up to a number

        \s+(?P<amount1>\d{1,3}(?:,\d{3})*\.\d{2})?       # first amount (opt)
        (?:\s+(?P<amount2>\d{1,3}(?:,\d{3})*\.\d{2}))?   # second amount (opt)
        \s+(?P<balance>\d{1,3}(?:,\d{3})*\.\d{2})        # balance
    """, re.VERBOSE | re.MULTILINE | re.DOTALL)
    
    transactions = []
<<<<<<< HEAD
    prev_bal = None

    for m in pattern.finditer(text):
        d = m.groupdict()
        d["description"] = re.sub(r'(?<=[A-Za-z])\s+(?=[A-Za-z])', '', d["description"])
        d["description"] = re.sub(r'\s+', ' ', d["description"]).strip()


        a1, a2 = d.pop("amount1"), d.pop("amount2")
        # parse numbers
        cur_bal = float(d["balance"].replace(",", "")) if d["balance"] else 0.0
        f1 = float(a1.replace(",", "")) if a1 else None
        f2 = float(a2.replace(",", "")) if a2 else None

        # classify withdrawal / deposit
        if f1 is not None and f2 is not None:
            # two amounts present
            d["withdrawal"], d["deposit"] = f1, f2

        elif f1 is not None:
            # single amount: use keywords
            desc_low = d["description"].lower()
            credit_keys = ["deposit", "inward credit", "inward cr", "misc cr", "interest credit"]
            if any(k in desc_low for k in credit_keys):
                d["deposit"], d["withdrawal"] = f1, 0.0
            else:
                # fallback to balance diff if we have prev
                if prev_bal is not None:
                    if cur_bal > prev_bal:
                        d["deposit"], d["withdrawal"] = f1, 0.0
                    else:
                        d["withdrawal"], d["deposit"] = f1, 0.0
                else:
                    # no prev -> assume withdrawal
                    d["withdrawal"], d["deposit"] = f1, 0.0
=======
    for match in pattern.finditer(text):
        data = match.groupdict()
        amount1 = data.pop('amount1')
        amount2 = data.pop('amount2')

        # Logic to decide withdrawal vs deposit
        if amount2:  # If there are two amounts
            data['withdrawal'] = float(amount1.replace(',', '')) if amount1 else None
            data['deposit'] = float(amount2.replace(',', '')) if amount2 else None
        else:
            # Only one amount => assume it's a deposit if balance increases, else withdrawal
            data['withdrawal'] = None
            data['deposit'] = float(amount1.replace(',', '')) if amount1 else None

        if data['balance']:
            data['balance'] = float(data['balance'].replace(',', ''))
        else:
            data['balance'] = None

        data['date'] = f"{data['date']} {year}"
        transactions.append(data)

    
    # Create DataFrame and clean it
    df = pd.DataFrame(transactions)
    df["date"] = pd.to_datetime(df["date"], format="%d %b %Y", errors="coerce")
    df = df[df["date"].notna()].copy()  # Keep only rows with valid dates
>>>>>>> f321236c

        else:
            # no amounts found
            d["withdrawal"], d["deposit"] = 0.0, 0.0

        # finalize
        d["balance"] = cur_bal
        d["date"] = f"{d['date']} {year}"
        transactions.append(d)
        prev_bal = cur_bal

    # fallback pattern if nothing found
    if not transactions:
        st.warning("No transactions found with primary pattern—trying fallback…")
        alt = re.compile(r"""
            (?P<date>\d{2}\s\w{3})\s+
            (?P<description>[A-Za-z0-9 \-]+?)\s+
            (?P<amount>\d{1,3}(?:,\d{3})*\.\d{2})\s+
            (?P<balance>\d{1,3}(?:,\d{3})*\.\d{2})
        """, re.VERBOSE)
        for g in alt.finditer(text):
            gd = g.groupdict()
            amt = float(gd["amount"].replace(",", ""))
            bal = float(gd["balance"].replace(",", ""))
            transactions.append({
                "date"       : f"{gd['date']} {year}",
                "description": gd["description"].strip(),
                "info"       : "",
                "withdrawal" : amt,
                "deposit"    : 0.0,
                "balance"    : bal
            })

    df = pd.DataFrame(transactions)

    # ensure cols exist
    for col in ["date", "description", "info", "withdrawal", "deposit", "balance"]:
        if col not in df.columns:
            df[col] = "" if col in ["date","description","info"] else 0.0

    # parse date and drop invalid
    df["date"] = pd.to_datetime(df["date"], format="%d %b %Y", errors="coerce")
    df = df[df["date"].notna()].copy()

    # clean description
    df["clean_description"] = df.apply(
        lambda r: extract_alphabets(r["description"], r["info"]), axis=1
    )

    # second‑pass: if both withdrawal & deposit non‑zero, fix via balance diff
    for i in range(1, len(df)):
        prev, cur = df.iloc[i-1], df.iloc[i]
        if cur["withdrawal"] and cur["deposit"]:
            diff = cur["balance"] - prev["balance"]
            if diff > 0 and abs(diff - cur["deposit"]) < 0.01:
                df.at[i, "withdrawal"] = 0.0
            elif diff < 0 and abs(-diff - cur["withdrawal"]) < 0.01:
                df.at[i, "deposit"] = 0.0

<<<<<<< HEAD
    return df[["date", "clean_description", "withdrawal", "deposit", "balance"]]
=======
    # Reorder the DataFrame columns
    df = df[["date", "clean_description", "clean_withdrawal", "deposit", "balance"]]
    
    # Load existing merchant-category mappings
    merchant_to_category = load_mapping()
>>>>>>> f321236c

    # Assign categories based on the cleaned description (merchant name)
    df["Category"] = df["clean_description"].map(merchant_to_category).fillna("")

<<<<<<< HEAD
# --- 4) Balance B/F & C/F helpers ---
def get_balance_bf(df: pd.DataFrame):
    bf = df[df["clean_description"].str.upper().str.contains("BALANCE B F")]
    return float(bf.iloc[0]["balance"]) if not bf.empty else None

=======
    # Return the DataFrame with the new Category column
    return df


# --- Extract Balance B/F (if exists) ---
def get_balance_bf(df):
    """Extract balance value for 'BALANCE B/F' and return it."""
    balance_row = df[df["clean_description"].str.upper() == "BALANCE B F"]
    if not balance_row.empty:
        return balance_row.iloc[0]["balance"]
    return None
>>>>>>> f321236c

def get_balance_cf(df: pd.DataFrame):
    return float(df.iloc[-1]["balance"]) if not df.empty else None


# --- 5) Streamlit UI ---
uploaded_file = st.sidebar.file_uploader(
    "Upload your UOB statement PDF", type=["pdf"]
)

if uploaded_file:
<<<<<<< HEAD
    year = st.sidebar.number_input(
        "Select year", min_value=2000, max_value=2100,
        value=datetime.now().year
    )
    st.sidebar.success(f"Loaded: {uploaded_file.name}")
    st.sidebar.markdown(f"Year: `{year}`")
=======

    year = st.sidebar.number_input("Select year", min_value=2000, max_value=2100, value=datetime.now().year)

    st.sidebar.success(f"✅ Loaded: {uploaded_file.name}")
    st.sidebar.markdown(f"**Selected Year:** `{year}`")
>>>>>>> f321236c

    pdf_bytes = uploaded_file.read()
    text = extract_text_from_pdf(pdf_bytes)

    if not text.strip():
        st.error("No text extracted – is it a scanned PDF?")
    else:

        df = parse_month_end(text, year)
        if df.empty:
            st.warning("No transactions found. Check PDF format.")
        else:
<<<<<<< HEAD
            st.success(f"Found {len(df)} transactions")

            # show Balance B/F & C/F
            c1, c2 = st.columns(2)
            with c1:
                bf = get_balance_bf(df)
                if bf is not None:
                    st.metric("💰 Balance B/F", f"{bf:,.2f}")
            with c2:
                cf = get_balance_cf(df)
                if cf is not None:
                    st.metric("📈 Balance C/F", f"{cf:,.2f}")

            # remove the B/F row
            df_clean = df[~df["clean_description"]
                           .str.upper()
                           .str.contains("BALANCE B F")]

            # show totals
            tot_w = df_clean["withdrawal"].sum()
            tot_d = df_clean["deposit"].sum()
            x1, x2 = st.columns(2)
            with x1:
                st.metric("💸 Total Withdrawals", f"${tot_w:,.2f}")
            with x2:
                st.metric("💵 Total Deposits", f"${tot_d:,.2f}")

            # show table & download
            st.subheader("📊 Transactions")
            st.dataframe(df_clean)

            csv = df_clean.to_csv(index=False).encode("utf-8")
            st.download_button(
                "Download CSV", csv,
                "uob_transactions.csv", "text/csv"
            )
=======
            df["date"] = pd.to_datetime(df["date"], format="%d %b %Y", errors="coerce")
            st.success(f"✅ Found {len(df)} transactions")

            # --- Get and display Balance B/F & C/F---
            
            col1, col2 = st.columns(2)

            with col1:
                balance_bf = get_balance_bf(df)
                if balance_bf is not None:
                    st.metric("💰 Balance B/F", f" {balance_bf:,.2f}")

            with col2:
                balance_cf = get_balance_cf(df)
                if balance_cf is not None:
                    st.metric("📈 Balance C/F", f" {balance_cf:,.2f}")
                                        

            # --- Remove Balance B/F row before displaying the table ---
            df_cleaned = df[df["clean_description"].str.upper() != "BALANCE B F"]

            # ✅ Display the cleaned DataFrame
            st.subheader("📊 Transaction Table")
            st.dataframe(df_cleaned)
else:
    st.info("📤 Upload a UOB bank statement PDF using the sidebar to get started.")
>>>>>>> f321236c
<|MERGE_RESOLUTION|>--- conflicted
+++ resolved
@@ -5,13 +5,10 @@
 import fitz        # PyMuPDF
 import pandas as pd
 import streamlit as st
-<<<<<<< HEAD
-=======
 from io import BytesIO
 from datetime import datetime
 from utils.mapping import load_mapping, save_mapping
 
->>>>>>> f321236c
 
 
 st.set_page_config(page_title="UOB Account Dashboard", layout="wide")
@@ -43,9 +40,6 @@
 # --- 3) Parse transactions robustly ---
 def parse_month_end(text: str, year: int) -> pd.DataFrame:    # allow info to span lines (DOTALL), and make description truly non‑greedy
     pattern = re.compile(r"""
-<<<<<<< HEAD
-        (?P<date>\d{2}\s\w{3})\s+                       # e.g. 26 Sep
-=======
         (?P<date>\d{2}\s\w{3})\s+                                 # e.g. 01 Mar
         (?P<description>[A-Z0-9 -]+(?:\s[A-Z0-9 -]+)*)\s+         # Bolded description
         (?P<info>.*?)(?=\s+\d{1,3}(?:,\d{3})*\.\d{2})             # Info (non-greedy) until a number
@@ -54,7 +48,9 @@
         \s+(?P<balance>\d{1,3}(?:,\d{3})*\.\d{2})                 # Balance
     """, re.VERBOSE | re.MULTILINE)
         
->>>>>>> f321236c
+
+
+        (?P<date>\d{2}\s\w{3})\s+                       # e.g. 26 Sep
 
         # description + info can now include anything up until the first number
         (?P<description>.+?)                            # non‑greedy, multi‑line
@@ -66,7 +62,27 @@
     """, re.VERBOSE | re.MULTILINE | re.DOTALL)
     
     transactions = []
-<<<<<<< HEAD
+    for match in pattern.finditer(text):
+        data = match.groupdict()
+        amount1 = data.pop('amount1')
+        amount2 = data.pop('amount2')
+
+        # Logic to decide withdrawal vs deposit
+        if amount2:  # If there are two amounts
+            data['withdrawal'] = float(amount1.replace(',', '')) if amount1 else None
+            data['deposit'] = float(amount2.replace(',', '')) if amount2 else None
+        else:
+            # Only one amount => assume it's a deposit if balance increases, else withdrawal
+            data['withdrawal'] = None
+            data['deposit'] = float(amount1.replace(',', '')) if amount1 else None
+
+        if data['balance']:
+            data['balance'] = float(data['balance'].replace(',', ''))
+        else:
+            data['balance'] = None
+
+        data['date'] = f"{data['date']} {year}"
+        transactions.append(data)
     prev_bal = None
 
     for m in pattern.finditer(text):
@@ -102,35 +118,6 @@
                 else:
                     # no prev -> assume withdrawal
                     d["withdrawal"], d["deposit"] = f1, 0.0
-=======
-    for match in pattern.finditer(text):
-        data = match.groupdict()
-        amount1 = data.pop('amount1')
-        amount2 = data.pop('amount2')
-
-        # Logic to decide withdrawal vs deposit
-        if amount2:  # If there are two amounts
-            data['withdrawal'] = float(amount1.replace(',', '')) if amount1 else None
-            data['deposit'] = float(amount2.replace(',', '')) if amount2 else None
-        else:
-            # Only one amount => assume it's a deposit if balance increases, else withdrawal
-            data['withdrawal'] = None
-            data['deposit'] = float(amount1.replace(',', '')) if amount1 else None
-
-        if data['balance']:
-            data['balance'] = float(data['balance'].replace(',', ''))
-        else:
-            data['balance'] = None
-
-        data['date'] = f"{data['date']} {year}"
-        transactions.append(data)
-
-    
-    # Create DataFrame and clean it
-    df = pd.DataFrame(transactions)
-    df["date"] = pd.to_datetime(df["date"], format="%d %b %Y", errors="coerce")
-    df = df[df["date"].notna()].copy()  # Keep only rows with valid dates
->>>>>>> f321236c
 
         else:
             # no amounts found
@@ -175,6 +162,40 @@
     df["date"] = pd.to_datetime(df["date"], format="%d %b %Y", errors="coerce")
     df = df[df["date"].notna()].copy()
 
+    # Create new columns - clean_description and clean_withdrawal
+    df["clean_description"] = df.apply(lambda row: extract_alphabets(row["description"], row["info"]), axis=1)
+    df["clean_withdrawal"] = df.apply(lambda row: extract_withdrawal(row["description"], row["info"]), axis=1)
+
+    # If 'clean_withdrawal' is None, fill it with the value from 'withdrawal'
+    df["clean_withdrawal"] = df["clean_withdrawal"].fillna(df["withdrawal"])
+
+    # Apply the imputation logic
+    df = impute_clean_withdrawal(df)
+
+    # Drop unnecessary columns to avoid duplicates
+    df = df.drop(columns=["description", "info", "withdrawal"], errors='ignore')
+
+    # Rearrange columns (no need to insert if they already exist)
+    cols = list(df.columns)
+
+    # Ensure that 'clean_description' and 'clean_withdrawal' are at the right positions
+    if "clean_description" not in cols:
+        cols.insert(2, "clean_description")
+
+    if "clean_withdrawal" not in cols:
+        cols.insert(3, "clean_withdrawal")
+
+    # Reorder the DataFrame columns
+    df = df[["date", "clean_description", "clean_withdrawal", "deposit", "balance"]]
+    
+    # Load existing merchant-category mappings
+    merchant_to_category = load_mapping()
+
+    # Assign categories based on the cleaned description (merchant name)
+    df["Category"] = df["clean_description"].map(merchant_to_category).fillna("")
+
+    # Return the DataFrame with the new Category column
+    return df
     # clean description
     df["clean_description"] = df.apply(
         lambda r: extract_alphabets(r["description"], r["info"]), axis=1
@@ -190,28 +211,8 @@
             elif diff < 0 and abs(-diff - cur["withdrawal"]) < 0.01:
                 df.at[i, "deposit"] = 0.0
 
-<<<<<<< HEAD
     return df[["date", "clean_description", "withdrawal", "deposit", "balance"]]
-=======
-    # Reorder the DataFrame columns
-    df = df[["date", "clean_description", "clean_withdrawal", "deposit", "balance"]]
-    
-    # Load existing merchant-category mappings
-    merchant_to_category = load_mapping()
->>>>>>> f321236c
-
-    # Assign categories based on the cleaned description (merchant name)
-    df["Category"] = df["clean_description"].map(merchant_to_category).fillna("")
-
-<<<<<<< HEAD
-# --- 4) Balance B/F & C/F helpers ---
-def get_balance_bf(df: pd.DataFrame):
-    bf = df[df["clean_description"].str.upper().str.contains("BALANCE B F")]
-    return float(bf.iloc[0]["balance"]) if not bf.empty else None
-
-=======
-    # Return the DataFrame with the new Category column
-    return df
+
 
 
 # --- Extract Balance B/F (if exists) ---
@@ -221,7 +222,11 @@
     if not balance_row.empty:
         return balance_row.iloc[0]["balance"]
     return None
->>>>>>> f321236c
+# --- 4) Balance B/F & C/F helpers ---
+def get_balance_bf(df: pd.DataFrame):
+    bf = df[df["clean_description"].str.upper().str.contains("BALANCE B F")]
+    return float(bf.iloc[0]["balance"]) if not bf.empty else None
+
 
 def get_balance_cf(df: pd.DataFrame):
     return float(df.iloc[-1]["balance"]) if not df.empty else None
@@ -233,20 +238,17 @@
 )
 
 if uploaded_file:
-<<<<<<< HEAD
+
+    year = st.sidebar.number_input("Select year", min_value=2000, max_value=2100, value=datetime.now().year)
+
+    st.sidebar.success(f"✅ Loaded: {uploaded_file.name}")
+    st.sidebar.markdown(f"**Selected Year:** `{year}`")
     year = st.sidebar.number_input(
         "Select year", min_value=2000, max_value=2100,
         value=datetime.now().year
     )
     st.sidebar.success(f"Loaded: {uploaded_file.name}")
     st.sidebar.markdown(f"Year: `{year}`")
-=======
-
-    year = st.sidebar.number_input("Select year", min_value=2000, max_value=2100, value=datetime.now().year)
-
-    st.sidebar.success(f"✅ Loaded: {uploaded_file.name}")
-    st.sidebar.markdown(f"**Selected Year:** `{year}`")
->>>>>>> f321236c
 
     pdf_bytes = uploaded_file.read()
     text = extract_text_from_pdf(pdf_bytes)
@@ -259,9 +261,31 @@
         if df.empty:
             st.warning("No transactions found. Check PDF format.")
         else:
-<<<<<<< HEAD
             st.success(f"Found {len(df)} transactions")
 
+            # --- Get and display Balance B/F & C/F---
+            
+            col1, col2 = st.columns(2)
+
+            with col1:
+                balance_bf = get_balance_bf(df)
+                if balance_bf is not None:
+                    st.metric("💰 Balance B/F", f" {balance_bf:,.2f}")
+
+            with col2:
+                balance_cf = get_balance_cf(df)
+                if balance_cf is not None:
+                    st.metric("📈 Balance C/F", f" {balance_cf:,.2f}")
+                                        
+
+            # --- Remove Balance B/F row before displaying the table ---
+            df_cleaned = df[df["clean_description"].str.upper() != "BALANCE B F"]
+
+            # ✅ Display the cleaned DataFrame
+            st.subheader("📊 Transaction Table")
+            st.dataframe(df_cleaned)
+else:
+    st.info("📤 Upload a UOB bank statement PDF using the sidebar to get started.")
             # show Balance B/F & C/F
             c1, c2 = st.columns(2)
             with c1:
@@ -295,32 +319,4 @@
             st.download_button(
                 "Download CSV", csv,
                 "uob_transactions.csv", "text/csv"
-            )
-=======
-            df["date"] = pd.to_datetime(df["date"], format="%d %b %Y", errors="coerce")
-            st.success(f"✅ Found {len(df)} transactions")
-
-            # --- Get and display Balance B/F & C/F---
-            
-            col1, col2 = st.columns(2)
-
-            with col1:
-                balance_bf = get_balance_bf(df)
-                if balance_bf is not None:
-                    st.metric("💰 Balance B/F", f" {balance_bf:,.2f}")
-
-            with col2:
-                balance_cf = get_balance_cf(df)
-                if balance_cf is not None:
-                    st.metric("📈 Balance C/F", f" {balance_cf:,.2f}")
-                                        
-
-            # --- Remove Balance B/F row before displaying the table ---
-            df_cleaned = df[df["clean_description"].str.upper() != "BALANCE B F"]
-
-            # ✅ Display the cleaned DataFrame
-            st.subheader("📊 Transaction Table")
-            st.dataframe(df_cleaned)
-else:
-    st.info("📤 Upload a UOB bank statement PDF using the sidebar to get started.")
->>>>>>> f321236c
+            )